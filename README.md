--- conflicted
+++ resolved
@@ -125,15 +125,9 @@
 
 ## Contributing
 
-<<<<<<< HEAD
-
-
-We are happy to have other people contributing to the project. If you decide to do that, here's how to:
-- get Golang and its dependencies(Havener requires Go version 1.8 or greater)
-=======
 We are happy to have other people contributing to the project. If you decide to do that, here's how to:
 
->>>>>>> 9bae2073
+- get Go (`havener` requires Go version 1.8 or greater)
 - fork the project
 - create a new branch
 - make your changes
