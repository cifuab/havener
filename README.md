--- conflicted
+++ resolved
@@ -29,7 +29,6 @@
 
 ## Commands
 
-
 If called without subcommands, this is the base command. The Kubeconfig is provided with `--kubeconfig`, which takes the path to the yaml file (for example `$HOME/.kube/config`). If `--kubeconfig` is not set, it will look for the `KUBECONFIG` environment variable.
 
 ```
@@ -57,10 +56,6 @@
 
 Use "havener [command] --help" for more information about a command.
 
-<<<<<<< HEAD
-=======
-**Installing SCF on IBM Armada**
->>>>>>> 435838d9
 ```
 
 The `cert` command checks whether certificates are valid or not. It automatically searches all secrets in all namespaces, so it doesn't need any flags to specify where to look.
